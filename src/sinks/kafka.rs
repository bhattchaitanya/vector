use crate::{
    buffers::Acker,
    event::{self, Event},
    kafka::KafkaTlsConfig,
    sinks::util::{encoding::EncodingConfig, MetadataFuture},
    topology::config::{DataType, SinkConfig, SinkContext, SinkDescription},
};
use futures::{
    future::{self, poll_fn, IntoFuture},
    stream::FuturesUnordered,
    Async, AsyncSink, Future, Poll, Sink, StartSend, Stream,
};
use futures03::compat::Compat;
use rdkafka::{
    consumer::{BaseConsumer, Consumer},
    producer::{DeliveryFuture, FutureProducer, FutureRecord},
};
use serde::{Deserialize, Serialize};
use snafu::{ResultExt, Snafu};
use std::collections::{HashMap, HashSet};
use std::time::Duration;
use string_cache::DefaultAtom as Atom;

#[derive(Debug, Snafu)]
enum BuildError {
    #[snafu(display("creating kafka producer failed: {}", source))]
    KafkaCreateFailed { source: rdkafka::error::KafkaError },
}

#[derive(Serialize, Deserialize, Clone, Debug)]
pub struct KafkaSinkConfig {
    bootstrap_servers: String,
    topic: String,
    key_field: Option<Atom>,
    #[serde(deserialize_with = "EncodingConfig::from_deserializer")]
    pub encoding: EncodingConfig<Encoding>,
    tls: Option<KafkaTlsConfig>,
    #[serde(default = "default_socket_timeout_ms")]
    socket_timeout_ms: u64,
    #[serde(default = "default_message_timeout_ms")]
    message_timeout_ms: u64,
    librdkafka_options: Option<HashMap<String, String>>,
}

fn default_socket_timeout_ms() -> u64 {
    60000 // default in librdkafka
}

fn default_message_timeout_ms() -> u64 {
    300000 // default in librdkafka
}

#[derive(Deserialize, Serialize, Debug, Eq, PartialEq, Clone)]
#[serde(rename_all = "snake_case")]
pub enum Encoding {
    Text,
    Json,
}

pub struct KafkaSink {
    producer: FutureProducer,
    topic: String,
    key_field: Option<Atom>,
<<<<<<< HEAD
    encoding: EncodingConfig<Encoding>,
    in_flight: FuturesUnordered<MetadataFuture<DeliveryFuture, usize>>,
=======
    encoding: Encoding,
    in_flight: FuturesUnordered<MetadataFuture<Compat<DeliveryFuture>, usize>>,
>>>>>>> 271bcbd1

    acker: Acker,
    seq_head: usize,
    seq_tail: usize,
    pending_acks: HashSet<usize>,
}

inventory::submit! {
    SinkDescription::new_without_default::<KafkaSinkConfig>("kafka")
}

#[typetag::serde(name = "kafka")]
impl SinkConfig for KafkaSinkConfig {
    fn build(&self, cx: SinkContext) -> crate::Result<(super::RouterSink, super::Healthcheck)> {
        self.encoding.validate()?;
        let sink = KafkaSink::new(self.clone(), cx.acker())?;
        let hc = healthcheck(self.clone());
        Ok((Box::new(sink), hc))
    }

    fn input_type(&self) -> DataType {
        DataType::Log
    }

    fn sink_type(&self) -> &'static str {
        "kafka"
    }
}

impl KafkaSinkConfig {
    fn to_rdkafka(&self) -> crate::Result<rdkafka::ClientConfig> {
        let mut client_config = rdkafka::ClientConfig::new();
        client_config.set("bootstrap.servers", &self.bootstrap_servers);
        if let Some(tls) = &self.tls {
            tls.apply(&mut client_config)?;
        }
        client_config.set("socket.timeout.ms", &self.socket_timeout_ms.to_string());
        client_config.set("message.timeout.ms", &self.message_timeout_ms.to_string());
        if let Some(ref librdkafka_options) = self.librdkafka_options {
            for (key, value) in librdkafka_options.iter() {
                client_config.set(key.as_str(), value.as_str());
            }
        }
        Ok(client_config)
    }
}

impl KafkaSink {
    fn new(config: KafkaSinkConfig, acker: Acker) -> crate::Result<Self> {
        let producer = config.to_rdkafka()?.create().context(KafkaCreateFailed)?;
        Ok(KafkaSink {
            producer,
            topic: config.topic,
            key_field: config.key_field,
            encoding: config.encoding,
            in_flight: FuturesUnordered::new(),
            acker,
            seq_head: 0,
            seq_tail: 0,
            pending_acks: HashSet::new(),
        })
    }
}

impl Sink for KafkaSink {
    type SinkItem = Event;
    type SinkError = ();

    fn start_send(&mut self, item: Self::SinkItem) -> StartSend<Self::SinkItem, Self::SinkError> {
        let topic = self.topic.clone();

        let (key, body) = encode_event(item.clone(), &self.key_field, &self.encoding);

        let record = FutureRecord::to(&topic).key(&key).payload(&body[..]);

        debug!(message = "sending event.", count = 1);
        let future = match self.producer.send_result(record) {
            Ok(f) => f,
            Err((e, record)) => {
                // Docs suggest this will only happen when the producer queue is full, so let's
                // treat it as we do full buffers in other sinks
                debug!("rdkafka queue full: {}", e);
                self.poll_complete()?;

                match self.producer.send_result(record) {
                    Ok(f) => f,
                    Err((e, _record)) => {
                        debug!("rdkafka queue still full: {}", e);
                        return Ok(AsyncSink::NotReady(item));
                    }
                }
            }
        };

        let seqno = self.seq_head;
        self.seq_head += 1;

        self.in_flight
            .push(Compat::new(future).join(future::ok(seqno)));
        Ok(AsyncSink::Ready)
    }

    fn poll_complete(&mut self) -> Poll<(), Self::SinkError> {
        loop {
            match self.in_flight.poll() {
                // nothing ready yet
                Ok(Async::NotReady) => return Ok(Async::NotReady),

                // nothing in flight
                Ok(Async::Ready(None)) => return Ok(Async::Ready(())),

                // request finished, check for success
                Ok(Async::Ready(Some((result, seqno)))) => {
                    match result {
                        Ok((partition, offset)) => trace!(
                            "produced message to partition {} at offset {}",
                            partition,
                            offset
                        ),
                        Err((e, _msg)) => error!("kafka error: {}", e),
                    };

                    self.pending_acks.insert(seqno);

                    let mut num_to_ack = 0;
                    while self.pending_acks.remove(&self.seq_tail) {
                        num_to_ack += 1;
                        self.seq_tail += 1
                    }
                    self.acker.ack(num_to_ack);
                }

                // request got canceled (according to docs)
                Err(e) => error!("delivery future canceled: {}", e),
            }
        }
    }
}

fn healthcheck(config: KafkaSinkConfig) -> super::Healthcheck {
    let consumer: BaseConsumer = config.to_rdkafka().unwrap().create().unwrap();

    let check = poll_fn(move || {
        tokio_threadpool::blocking(|| {
            consumer
                .fetch_metadata(Some(&config.topic), Duration::from_secs(3))
                .map(|_| ())
                .map_err(|err| err.into())
        })
    })
    .map_err(|err| err.into())
    .and_then(|result| result.into_future());

    Box::new(check)
}

fn encode_event(
    mut event: Event,
    key_field: &Option<Atom>,
    encoding: &EncodingConfig<Encoding>,
) -> (Vec<u8>, Vec<u8>) {
    encoding.apply_rules(&mut event);
    let key = key_field
        .as_ref()
        .and_then(|f| event.as_log().get(f))
        .map(|v| v.as_bytes().to_vec())
        .unwrap_or_default();

<<<<<<< HEAD
    let body = match encoding.format {
        Encoding::Json => serde_json::to_vec(&event.as_log().clone().unflatten()).unwrap(),
=======
    let body = match encoding {
        Encoding::Json => serde_json::to_vec(&event.as_log()).unwrap(),
>>>>>>> 271bcbd1
        Encoding::Text => event
            .as_log()
            .get(&event::log_schema().message_key())
            .map(|v| v.as_bytes().to_vec())
            .unwrap_or_default(),
    };

    (key, body)
}

#[cfg(test)]
mod tests {
    use super::*;
    use crate::event::{self, Event};
    use std::collections::BTreeMap;

    #[test]
    fn kafka_encode_event_text() {
        let key = "";
        let message = "hello world".to_string();
        let (key_bytes, bytes) = encode_event(
            message.clone().into(),
            &None,
            &EncodingConfig::from(Encoding::Text),
        );

        assert_eq!(&key_bytes[..], key.as_bytes());
        assert_eq!(&bytes[..], message.as_bytes());
    }

    #[test]
    fn kafka_encode_event_json() {
        let message = "hello world".to_string();
        let mut event = Event::from(message.clone());
        event.as_mut_log().insert("key", "value");
        event.as_mut_log().insert("foo", "bar");

        let (key, bytes) = encode_event(
            event,
            &Some("key".into()),
            &EncodingConfig::from(Encoding::Json),
        );

        let map: BTreeMap<String, String> = serde_json::from_slice(&bytes[..]).unwrap();

        assert_eq!(&key[..], "value".as_bytes());
        assert_eq!(map[&event::log_schema().message_key().to_string()], message);
        assert_eq!(map["key"], "value".to_string());
        assert_eq!(map["foo"], "bar".to_string());
    }
}

#[cfg(feature = "kafka-integration-tests")]
#[cfg(test)]
mod integration_test {
    use super::*;
    use crate::{
        buffers::Acker,
        kafka::KafkaTlsConfig,
        test_util::{block_on, random_lines_with_stream, random_string, wait_for},
        tls::TlsOptions,
    };
    use futures::Sink;
    use rdkafka::{
        consumer::{BaseConsumer, Consumer},
        Message, Offset, TopicPartitionList,
    };
    use std::{thread, time::Duration};

    #[test]
    fn kafka_happy_path_plaintext() {
        kafka_happy_path("localhost:9092", None);
    }

    const TEST_CA: &str = "tests/data/Vector_CA.crt";

    #[test]
    fn kafka_happy_path_tls() {
        kafka_happy_path(
            "localhost:9091",
            Some(KafkaTlsConfig {
                enabled: Some(true),
                options: TlsOptions {
                    ca_path: Some(TEST_CA.into()),
                    ..Default::default()
                },
            }),
        );
    }

    fn kafka_happy_path(server: &str, tls: Option<KafkaTlsConfig>) {
        let topic = format!("test-{}", random_string(10));

        let tls_enabled = tls.as_ref().map(|tls| tls.enabled()).unwrap_or(false);
        let config = KafkaSinkConfig {
            bootstrap_servers: server.to_string(),
            topic: topic.clone(),
            encoding: Encoding::Text,
            key_field: None,
            tls,
            socket_timeout_ms: 60000,
            message_timeout_ms: 300000,
            librdkafka_options: None,
        };
        let (acker, ack_counter) = Acker::new_for_testing();
        let sink = KafkaSink::new(config, acker).unwrap();

        let num_events = 1000;
        let (input, events) = random_lines_with_stream(100, num_events);

        let pump = sink.send_all(events);
        let _ = block_on(pump).unwrap();

        // read back everything from the beginning
        let mut client_config = rdkafka::ClientConfig::new();
        client_config.set("bootstrap.servers", server);
        client_config.set("group.id", &random_string(10));
        client_config.set("enable.partition.eof", "true");
        if tls_enabled {
            client_config.set("security.protocol", "ssl");
            client_config.set("ssl.ca.location", TEST_CA);
        }

        let mut tpl = TopicPartitionList::new();
        tpl.add_partition(&topic, 0).set_offset(Offset::Beginning);

        let consumer: BaseConsumer = client_config.create().unwrap();
        consumer.assign(&tpl).unwrap();

        // wait for messages to show up
        wait_for(|| {
            let (_low, high) = consumer
                .fetch_watermarks(&topic, 0, Duration::from_secs(3))
                .unwrap();
            high > 0
        });

        // check we have the expected number of messages in the topic
        let (low, high) = consumer
            .fetch_watermarks(&topic, 0, Duration::from_secs(3))
            .unwrap();
        assert_eq!((0, num_events as i64), (low, high));

        // loop instead of iter so we can set a timeout
        let mut failures = 0;
        let mut out = Vec::new();
        while failures < 100 {
            match consumer.poll(Duration::from_secs(3)) {
                Some(Ok(msg)) => {
                    let s: &str = msg.payload_view().unwrap().unwrap();
                    out.push(s.to_owned());
                }
                None if out.len() >= input.len() => break,
                _ => {
                    failures += 1;
                    thread::sleep(Duration::from_millis(50));
                }
            }
        }

        assert_eq!(out.len(), input.len());
        assert_eq!(out, input);

        assert_eq!(
            ack_counter.load(std::sync::atomic::Ordering::Relaxed),
            num_events
        );
    }
}<|MERGE_RESOLUTION|>--- conflicted
+++ resolved
@@ -61,13 +61,8 @@
     producer: FutureProducer,
     topic: String,
     key_field: Option<Atom>,
-<<<<<<< HEAD
     encoding: EncodingConfig<Encoding>,
-    in_flight: FuturesUnordered<MetadataFuture<DeliveryFuture, usize>>,
-=======
-    encoding: Encoding,
     in_flight: FuturesUnordered<MetadataFuture<Compat<DeliveryFuture>, usize>>,
->>>>>>> 271bcbd1
 
     acker: Acker,
     seq_head: usize,
@@ -236,13 +231,8 @@
         .map(|v| v.as_bytes().to_vec())
         .unwrap_or_default();
 
-<<<<<<< HEAD
     let body = match encoding.format {
-        Encoding::Json => serde_json::to_vec(&event.as_log().clone().unflatten()).unwrap(),
-=======
-    let body = match encoding {
         Encoding::Json => serde_json::to_vec(&event.as_log()).unwrap(),
->>>>>>> 271bcbd1
         Encoding::Text => event
             .as_log()
             .get(&event::log_schema().message_key())
